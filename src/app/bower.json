--- conflicted
+++ resolved
@@ -33,18 +33,7 @@
     "js-expression-eval": "https://github.com/escopecz/js-expression-eval.git#d8b2a917c97926ee866927ff150611f0492e588f",
     "angular-timeago": "~0.2.2",
     "angular-select-text": "https://github.com/z0u/angular-select-text.git#feature-descendant",
-<<<<<<< HEAD
     "d3": "~3.5.6",
-    "woofmark": "~3.0.2",
-    "megamark": "~3.1.0",
-    "domador": "~2.1.1",
-    "angular-medium-editor": "~0.1.0"
-  },
-  "resolutions": {
-    "angular": "~1.4.1",
-    "medium-editor": "4.4.*",
-    "angular-medium-editor": "773e036fceab30e31ad6c7fb4c1795403cedfbf0"
-=======
     "megamark": "~3.1.0",
     "domador": "~2.1.1",
     "angular-medium-editor": "https://github.com/z0u/angular-medium-editor.git#d2470b6fc47b3ca0d137d830c74cda467e1a964e"
@@ -52,6 +41,5 @@
   "resolutions": {
     "angular": "~1.4.1",
     "angular-medium-editor": "d2470b6fc47b3ca0d137d830c74cda467e1a964e"
->>>>>>> d763568f
   }
 }