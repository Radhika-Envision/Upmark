--- conflicted
+++ resolved
@@ -32,22 +32,7 @@
 </div>
 </div>
 
-<<<<<<< HEAD
-<div class="subheader text-center bg-muted text-muted" ng-if="assessment">
-<div class="container assessment-header">
-    <span title="Organisation">
-        {{assessment.organisation.name}}
-    </span>
-    <span title="Assessment">
-        {{assessment.title}}
-    </span>
-</div>
-</div>
-=======
-
 <assessment-header ng-if="!edit.model"></assessment-header>
-
->>>>>>> d763568f
 
 <div class="container" ng-if="edit.model && !edit.model.hierarchy">
     <p>
