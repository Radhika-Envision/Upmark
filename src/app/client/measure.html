<div>

<div class="header">
<div class="container">
    <div class="toolbar">
        <button class="btn btn-default btn-round"
                title="{{parent ? 'Unlink from parent' : 'Delete'}}"
                ng-click="edit.del()"
                ng-if="editable && !edit.model && checkRole('measure_del')">
            <i class="fa fa-trash-o"
                    ng-class="parent ? 'fa-unlink' : 'fa-trash-o'"></i>
        </button>
        <button class="btn btn-default btn-round" title="Collapse"
                ng-click="layout.expandHeader = !layout.expandHeader">
            <i class="fa fa-angle-double-up" ng-if="layout.expandHeader"></i>
            <i class="fa fa-angle-double-down" ng-if="!layout.expandHeader"></i>
        </button>
        <button class="btn btn-default btn-round" title="Cancel"
                ng-click="edit.cancel()"
                ng-if="edit.model && edit.model.id">
            <i class="fa fa-times"></i></button>
        <button class="btn btn-default btn-round" title="Save"
                ng-click="edit.save()"
                ng-if="edit.model"
                form="editor">
            <i class="fa fa-check"></i></button>
        <button class="btn btn-default btn-round" title="Edit"
                ng-click="edit.edit()"
                ng-if="editable && !edit.model">
            <i class="fa fa-pencil"></i></button>
        <survey-history entity="measure" service="Measure"
                ng-if="!edit.model"></survey-history>
    </div>
    <question-header entity="measure" assessment="assessment"></question-header>
</div>
</div>


<<<<<<< HEAD
<div class="subheader text-center bg-muted text-muted" ng-if="assessment">
<div class="container assessment-header">
    <span title="Organisation">
        <a ng-href="#/org/{{assessment.organisation.id}}" class="stealth">
            {{assessment.organisation.name}}</a>
    </span>
    <span title="Assessment">
        <a ng-href="#/assessment/{{assessment.id}}" class="stealth">
        {{assessment.title}}</a>
    </span>
</div>
</div>
=======
<assessment-header></assessment-header>
>>>>>>> d763568f


<div ng-if="edit.model">
<div class="container">
    <form novalidate name="form" id="editor">
        <div class="form-group" show-errors>
            <label for="title">Name</label>
            <span class="help-label" ng-if="form.title.$error.required">
                Please provide a title.</span>
            <input type="text" class="form-control" id="title" name="title"
                ng-model="edit.model.title" required />
        </div>
        <div class="form-group" show-errors>
            <label for="title">Weight</label>
            <span class="help-label" ng-if="form.weight.$error.required">
                Please provide a weight.</span>
            <span class="help-label" ng-if="form.weight.$error.min">
                Negative numbers are not allowed</span>
            <input type="number" class="form-control" id="weight" name="weight"
                ng-model="edit.model.weight" min="0" required />
        </div>
        <div class="form-group" show-errors>
            <label for="questions">Response Type</label>
            <select type="text" class="form-control"
                id="responseType" name="responseType"
                ng-options="rt.id as (rt.name + ' - ' + rt.description) for rt in responseTypes"
                ng-model="edit.model.responseType"></select>
        </div>
        <div class="form-group" show-errors>
            <label for="intent">Intent</label>
            <textarea id="intent" name="intent"
                class="autoresize form-control"
                ng-model="edit.model.intent"></textarea>
        </div>
        <div class="form-group" show-errors>
            <label for="inputs">Inputs</label>
            <textarea id="inputs" name="inputs"
                class="autoresize form-control"
                ng-model="edit.model.inputs"></textarea>
        </div>
        <div class="form-group" show-errors>
            <label for="scenario">Scenario</label>
            <textarea id="scenario" name="scenario"
                class="autoresize form-control"
                ng-model="edit.model.scenario"></textarea>
        </div>
        <div class="form-group" show-errors>
            <label for="questions">Questions</label>
            <textarea id="questions" name="questions"
                class="autoresize form-control"
                ng-model="edit.model.questions"></textarea>
        </div>
    </form>
</div>
</div>

<div ng-if="!edit.model">
<div class="container">
    <!-- Don't wrap the contents of these tags! -->
    <h3 ng-if="measure.intent">Intent</h3>
    <p ng-if="measure.intent" class="formatted">{{measure.intent}}</p>
    <h3 ng-if="measure.inputs">Inputs</h3>
    <p ng-if="measure.inputs" class="formatted">{{measure.inputs}}</p>
    <h3 ng-if="measure.scenario">Scenario</h3>
    <p ng-if="measure.scenario" class="formatted">{{measure.scenario}}</p>
    <h3 ng-if="measure.questions">Questions</h3>
    <p ng-if="measure.questions" class="formatted">{{measure.questions}}</p>
</div>
</div>

<div class="container spaced" ng-if="!edit.model && assessment">
    <response type="responseType" model="response" weight="measure.weight">
        <span ng-controller="ResponseHistory" dropdown
                on-toggle="toggled(open)" dropdown-append-to-body>
            <button class="btn btn-default btn-round" title="History"
                    dropdown-toggle>
                <i class="fa fa-history"></i></button>

            <ul class="dropdown-menu dropdown-menu-right">
                <li class="dropdown-header">
                    <div>
                    <div class="toolbar">
                        <span class="btn-group">
                            <button class="btn btn-default" title="Newer"
                                    ng-click="nextPage($event)">
                                <i class="fa fa-caret-left"></i></button>
                            <button class="btn btn-default" title="Older"
                                    ng-click="prevPage($event)">
                                <i class="fa fa-caret-right"></i></button>
                        </span>
                    </div>
                    Versions
                    </div>
                </li>
                <li ng-repeat="version in versions"
                        ng-class="{active: isActive(version)}">
                    <a href ng-click="navigate(version)">
                        <span class="field field-2">
                            {{version.version}}
                        </span>
                        <span class="field field-4">
                            {{version.approval}}
                        </span>
                        <span class="field field-8">
                            {{version.user.name}}
                        </span>
                        <span>
                            {{version.modified * 1000 | timeAgo}}
                        </span>
                    </a>
                </li>
                <li ng-if="!versions.length && !loading" class="dropdown-header">
                    No versions.</li>
                <li ng-if="loading" class="dropdown-header">
                    Loading...</li>
            </ul>
        </span>
        <button class="btn btn-round btn-on-danger"
                title="Not relevant"
                ng-click="toggleNotRelvant()"
                ng-class="{active: response.notRelevant}">
            <i class="fa fa-ban fa-fw"></i></button>
        <button class="btn btn-default btn-round"
                title="Save response"
                ng-click="saveResponse()">
            <i class="fa fa-check fa-fw"></i></button>
    </response>
    <div class="spaced btn-group btn-group-justified">
        <div class="btn-group">
            <button class="btn btn-default"
                    ng-class="{active: response.approval == 'draft'}"
                    ng-click="setState('draft')"
                    title="Set as 'draft' and save">
                <approval model="response.approval"
                    ng-if="response.approval == 'draft'"></approval>
                Draft
            </button>
        </div>
        <div class="btn-group">
            <button class="btn btn-default"
                    ng-class="{active: response.approval == 'final'}"
                    ng-click="setState('final')"
                    title="Set as 'final' and save">
                <approval model="response.approval"
                    ng-if="response.approval == 'final'"></approval>
                Final
            </button>
        </div>
        <div class="btn-group">
            <button class="btn btn-default"
                    ng-class="{active: response.approval == 'reviewed'}"
                    ng-click="setState('reviewed')"
                    title="Set as 'reviewed' and save">
                <approval model="response.approval"
                    ng-if="response.approval == 'reviewed'"></approval>
                Reviewed
            </button>
        </div>
        <div class="btn-group">
            <button class="btn btn-default"
                    ng-class="{active: response.approval == 'approved'}"
                    ng-click="setState('approved')"
                    title="Set as 'approved' and save">
                <approval model="response.approval"
                    ng-if="response.approval == 'approved'"></approval>
                Approved
            </button>
        </div>
    </div>

    <div ng-controller="ResponseAttachmentCtrl">
    <div class="section">
        <div class="toolbar">
            <button class="btn btn-default btn-round"
                    title="Upload"
                    ng-if="!showFileDrop && !externals.length"
                    ng-click="toggleFileDrop()">
                <i class="fa fa-fw fa-cloud-upload"></i>
            </button>
            <button class="btn btn-default btn-round"
                    title="Add external link"
                    ng-if="!showFileDrop && !externals.length"
                    ng-click="addExternal()">
                <i class="fa fa-fw fa-link">
                    <i class="fa fa-badge fa-plus"></i></i>
            </button>
            <button class="btn btn-default btn-round"
                title="Cancel"
                ng-if="showFileDrop || externals.length"
                ng-click="cancelNewAttachments()">
                <i class="fa fa-times fa-fw"></i></button>
            <button class="btn btn-default btn-round"
                title="Save response"
                ng-if="showFileDrop || externals.length"
                ng-click="saveResponse()">
                <i class="fa fa-check fa-fw"></i></button>

        </div>
        <h3>Attachments</h3>
    </div>
    <ul class="list-results fa-ul">
        <li ng-repeat="attachment in attachments">
            <a ng-href="/attachment/{{attachment.id}}.json" download
                    ng-if="!attachment.url || attachment.storage=='aws'">
                <button class="btn btn-default btn-round pull-right"
                        title="Remove"
                        ng-click="deleteAttachment(attachment);
                                  $event.preventDefault()">
                    <i class="fa fa-fw fa-trash-o"></i></button>
                <h4>
                    <i class="fa fa-li fa-cloud-download text-muted"></i>
                    {{attachment.fileName}}
                </h4>
                <p>Uploaded file</p>
            </a>
            <a ng-href="{{attachment.url}}"
                    ng-if="attachment.url && safeUrl(attachment.url)">
                <button class="btn btn-default btn-round pull-right"
                        title="Remove"
                        ng-click="deleteAttachment(attachment);
                                  $event.preventDefault()">
                    <i class="fa fa-fw fa-trash-o"></i></button>
                <h4>
                    <i class="fa fa-li fa-link text-muted"></i>
                    {{attachment.fileName || attachment.url}}
                </h4>
                <p>Web link: {{attachment.url}}</p>
            </a>
            <a ng-if="attachment.url && !safeUrl(attachment.url)"
                    select-text>
                <button class="btn btn-default btn-round pull-right"
                        title="Remove"
                        ng-click="deleteAttachment(attachment);
                                  $event.preventDefault()">
                    <i class="fa fa-fw fa-trash-o"></i></button>
                <h4>
                    <i class="fa fa-li fa-paperclip text-muted"></i>
                    {{attachment.fileName}}
                </h4>
                <p>
                    External link:
                    <span select-text-target>{{attachment.url}}</span>
                </p>
            </a>
        </li>
        <li ng-if="!attachments.length" class="text-muted">
            No attachments.
        </li>
    </ul>
    <div class="dropzone" id="dropzone" ng-show="showFileDrop">
        <div class="dz-message ">
            <p><i class="fa fa-cloud-upload fa-5x"></i></p>
            <p>Drop files here, or click to select one</p>
        </div>
        <p class="text-warning">
            <i class="fa fa-warning"></i>
            Files that are uploaded <b>cannot</b> be deleted. For highly
            confidential data, create an external link
            <i class="fa fa-link"></i> instead.
        </p>
    </div>
    <ul class="list-unstyled">
        <li class="input-group" ng-repeat="external in externals">
            <label class="input-group-addon" for="extname{{$index}}" title="Title">
                <i class="fa fa-at"></i>
                <span class="sr-only">Title</span>
            </label>
            <input type="text" id="extname{{$index}}"
                    class="form-control btn-default"
                    ng-model="external.fileName"
                    placeholder="Link title">
            <label class="input-group-addon" for="exturl{{$index}}"
                    title="External link URL">
                <i class="fa fa-link"></i>
                <span class="sr-only">External link URL</span>
            </label>
            <input type="text" id="exturl{{$index}}"
                    class="form-control btn-default"
                    ng-model="external.url"
                    placeholder="Link URL">
            <span class="input-group-btn">
                <button class="btn btn-default" type="button"
                        title="Delete this link"
                        ng-click="deleteExternal($index)">
                    <i class="fa fa-trash-o"></i></button>
            </span>
        </li>
    </ul>
    <p class="text-warning text-center"><small>
        <i class="fa fa-bug"></i>
        Attachments are not scanned for viruses.
    </small></p>
    </div>
</div>

<div class="container spaced">
    <div class="spaced text-muted">
        <ul class="fa-ul fa-ul-big">
            <li ng-if="!edit.model && assessment && response.user.name">
                <i class="fa-li fa fa-history fa-border"></i>
                <p>
                    Version {{response.version}} -
                    {{response.modified * 1000 | timeAgo}}
                </p>
                <p>
                    Submitted by
                    <a ng-href="#/user/{{response.user.id}}">
                        {{response.user.name}}</a>
                </p>
            </li>
            <li ng-if="!edit.model && assessment && response.notRelevant">
                <i class="fa-li fa fa-ban fa-border"></i>
                <p>
                    This response is marked as not relevant. It does not
                    contribute to the submission's score.
                </p>
            </li>
            <li ng-if="!edit.model && assessment">
                <i class="fa-li fa fa-check-square-o fa-border"></i>
                <p>
                    Responses progress through approval
                    states <i>draft</i> &raquo; <i>final</i> &raquo;
                    <i>reviewed</i> &raquo; <i>approved</i>. Approval states
                    are resticted to roles as follows:
                </p>
                <ul>
                    <li>
                        Clerk: Draft, Final (responses only)
                    </li>
                    <li>
                        Organisation Admin: Draft, Final
                    </li>
                    <li>
                        Consultant: Reviewed
                    </li>
                    <li>
                        Authority: Approved
                    </li>
                </ul>
                <p>
                    Increasing the appoval state indicates that the response is
                    ready for the next level of review. It is OK to reduce the
                    approval state if you wish to make a change after it as been
                    reviewed; this will indicate that it needs to be reviewed
                    again.
                </p>
                <p>
                    Submissions progress through the same states. When all the
                    responses in a survey are <i>Final</i>, the submission
                    can be marked as <i>Final</i>, and so on. After that
                    it is not possible to reduce the state of the responses.
                </p>
            </li>
            <li ng-if="!edit.model && parents && checkRole('measure_edit')">
                <i class="fa-li fa fa-sitemap fa-border"></i>
                A program's measures can be shared between its surveys.
                Respondents can use the following category paths to reach this
                measure:
                <ul ng-if="parents.length">
                    <li ng-repeat="parent in parents">
                        <a ng-href="#/measure/{{measure.id}}?survey={{survey.id}}&parent={{parent.qnodes[parent.qnodes.length - 1].id}}">
                        {{parent.hierarchy.title}}
                        <span ng-repeat="item in parent.qnodes">
                            &raquo;
                            <span ng-if="item.seq != null">
                                {{item.seq + 1}}.</span>
                            {{item.title}}
                        </span>
                        </a>
                    </li>
                </ul>
                <p ng-if="parent">
                    This measure can be
                    <a ng-href="#/measure/{{measure.id}}?survey={{survey.id}}">
                        viewed without a survey</a>,
                    but it can not be responded to like that.
                </p>
                <p ng-if="!parents.length">
                    This measure is an orphan: it belongs to no categories.
                </p>
            </li>
        </ul>
    </div>
</div>

</div><|MERGE_RESOLUTION|>--- conflicted
+++ resolved
@@ -35,24 +35,7 @@
 </div>
 </div>
 
-
-<<<<<<< HEAD
-<div class="subheader text-center bg-muted text-muted" ng-if="assessment">
-<div class="container assessment-header">
-    <span title="Organisation">
-        <a ng-href="#/org/{{assessment.organisation.id}}" class="stealth">
-            {{assessment.organisation.name}}</a>
-    </span>
-    <span title="Assessment">
-        <a ng-href="#/assessment/{{assessment.id}}" class="stealth">
-        {{assessment.title}}</a>
-    </span>
-</div>
-</div>
-=======
 <assessment-header></assessment-header>
->>>>>>> d763568f
-
 
 <div ng-if="edit.model">
 <div class="container">
