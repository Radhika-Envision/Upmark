--- conflicted
+++ resolved
@@ -375,8 +375,6 @@
             margin-top: 4px;
         }
     }
-<<<<<<< HEAD
-=======
 
     .medium-editor-placeholder:after {
           right: 0;
@@ -386,8 +384,8 @@
           font-size: 30px;
           font-style: normal;
     }
->>>>>>> d763568f
-}
+}
+
 .angular-medium-editor img {
     max-width: 100%;
 }