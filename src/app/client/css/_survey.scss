@import '_utils.scss';
@import '_defines.scss';

h2, h3, h4 {
    margin-top: 4px;
    margin-bottom: 4px;
}
h2 {
    font-size: 19px;
}
h3 {
    font-size: 16px;
    color: #555;
    margin-top: 22px;
    margin-bottom: 8px;
}
h4 {
    font-size: 16px;
}

h2 {
    &[label] {
        position: relative;
    }
    &[label]:before {
        content: attr(label);
        position: absolute;
        left: -40px;
        background-color: white;
        border-radius: 50%;
        top: -3px;
        font-size: 10px;
        width: 25px;
        height: 25px;
        line-height: 25px;
        text-align: center;
        font-weight: bold;
        opacity: 1;
        box-shadow: 0 0 3px rgba(0, 0, 0, 0.1), 2px 2px 10px rgba(0, 0, 0, 0.1);
        @include transition(
            box-shadow $anim-time ease,
            background-color $anim-time ease,
            opacity $anim-time ease
        );
    }
    &.survey-s[label]:before {
        background-color: mix($survey-colour, white, 50%);
        color: mix($survey-colour, black, 50%);
    }
    &.survey-h[label]:before {
        background-color: mix($hierarchy-colour, white, 50%);
        color: mix($hierarchy-colour, black, 50%);
    }
    &.survey-0[label]:before {
        background-color: mix($function-colour, white, 50%);
        color: mix($function-colour, black, 50%);
    }
    &.survey-1[label]:before {
        background-color: mix($process-colour, white, 50%);
        color: mix($process-colour, black, 50%);
    }
    &.survey-2[label]:before {
        background-color: mix($subprocess-colour, white, 50%);
        color: mix($subprocess-colour, black, 50%);
    }
    &.survey-m[label]:before {
        background-color: mix($measure-colour, white, 50%);
        color: mix($measure-colour, black, 50%);
    }
}
.header h2[label]:before {
    top: 2px;
}
.stacked-header {
    > h2:not(:last-child) {
        opacity: 0.8;
    }
    > h2 >.toolbar {
        margin-top: 0;
    }
}

.stacked-header.header-collapsed {
    position: relative;
    h2 {
        display: inline;
        line-height: 38px;
        position: static;
        padding-right: 0.2em;
        &[label]:before {
            top: 6px;
        }
        &:not(:last-child)[label]:before {
            display: none;
        }
    }
    .when-expanded {
        display: none;
    }
}
.header-expanded {
    h2 {
        display: block;
    }
    .when-collapsed {
        display: none;
    }
}

.header {
    background: $primary-colour;
    position: relative;
    padding-top: 10px;
    padding-bottom: 10px;
    margin-bottom: 20px;

    h2 {
        .clock-progress {
            @include transform(scale(19/16));
            @include transform-origin(9px 1px);
        }
    }

    h2, h3, h4 {
        color: mix(black, $primary-colour, 70%);
        line-height: 1.6;
        position: relative;
        margin-top: 4px;
        margin-bottom: 4px;
        .clock-progress {
            position: absolute;
            top: 0.2em;
            right: 0;
        }
    }

    + div > div > h3:first-child {
        margin-top: 0;
    }

    a {
        color: inherit;
    }
}

a.stealth {
    color: inherit;
}

ul.dropdown-menu {
    border: none;

    @media (max-width: 768px) {
        left: 4px !important;
        right: 4px !important;
    }
    @media (min-width: 768px) {
        margin-right: -80px;
    }

    > li > a {
        overflow: hidden;
        text-overflow: ellipsis;
    }
    > li.active > a, > li.active > a:hover {
        background-color: #f5f5f5;
        color: black;

        &:before {
            @include fontawesome('\f0da');
            position: absolute;
            left: 0.6em;
        }
    }

    span.field {
        display: inline-block;
        white-space: nowrap;
    }
    span.field-2 {
        width: 2em;
    }
    span.field-4 {
        width: 4.5em;
    }
    span.field-8 {
        width: 8em;
    }
}

.dropdown-header {
    padding: 10px 20px;
    .toolbar {
        margin-top: -8px;
        .btn {
            font-size: 14px;
            padding: 2px 10px;
        }
    }
}

ul.fa-ul-big {
    > li {
        margin-top: 20px;
    }
    > li > i.fa-li {
        top: 0;
        &.fa-border {
            width: 1.54em;
            height: 1.54em;
            text-align: center;
        }
    }
    p {
        margin-bottom: 4px;
    }
    @media (max-width: 768px) {
        margin-left: 2.1em;
        > li > i.fa-li {
            font-size: 1em;
        }
    }
    @media (min-width: 768px) {
        margin-left: 4.3em;
        > li {
            min-height: 43px;
        }
        > li > i.fa-li {
            font-size: 2em;
        }
    }
}
.fa-li > .fa-badge {
    left: -1.5em;
}

.nudge-right {
    position: relative;
    left: 0.6em;
}

.subheader {
    margin-bottom: 20px;
    padding-top: 4px;
    padding-bottom: 4px;
}
.header+.subheader {
    margin-top: -20px;
}
.jumbotron+.subheader {
    margin-top: -30px;
}

.toolbar {
    float: right;
    position: relative;
    z-index: 1;
    margin-top: 4px;
    > a {
        vertical-align: top;
    }
}

.grab-handle {
    cursor: move;
}
reorder-view:not([reorder-edit]) .grab-handle {
    display: none;
}

/* Nested pages should have less prominent headers */
ng-include>.header, .nested>.header {
    background: transparent;
    margin-bottom: 10px;
    padding-bottom: 0;

    h2 {
        font-size: 16px;
    }
}

.section {
    margin-top: 20px;
    margin-bottom: 12px;

    &.section-collapse {
        margin-top: 0;
        margin-bottom: 0;
        > h3 {
            margin-top: 0;
            margin-bottom: 0;
        }
    }
    .toolbar {
        margin-top: -3px;
    }
}

.formatted {
    white-space: pre-wrap;
}

ul.list-results {
    padding-left: 0;
    > li {
        list-style: none;
        > a, > div, > span, > .fa-li {
            display: block;
            padding: 8px;
        }
        > a {
            > h4 {
                font-weight: bold;
                position: relative;
            }
            > p {
                color: #555;
                &:last-child {
                    margin-bottom: 0;
                }
            }
        }

        a:hover {
            text-decoration: none;
            background: #f5f5f5;
            > h4 {
                text-decoration: underline;
            }
        }
        &.active {
            background: #eee;
            > a > h4:before {
                @include fontawesome('');
                position: absolute;
                left: -1.5em;
                color: #444;
            }
        }
    }
}
.list-results h4 > .fa-li {
    top: initial;
}

.truncate {
    white-space: nowrap;
    overflow: hidden;
    text-overflow: ellipsis;
}

.spaced {
    margin-top: 18px;
}

.response {
    h5 {
        color: mix(black, white, 70%);
        line-height: 1.6;
        font-size: 19px;
    }

    $response-spacing: 10px;

    ol.responses {
        padding: 0;
        .btn-default[disabled] {
            background-color: lighten($button-bg, 3%);
        }

        // Lay out options horizontally on large screens
        @media (min-width: 992px) {
            display: table;
            border-spacing: 0 $response-spacing;
            li {
                display: table-row;
                list-style: none;
                margin: 4px 0;
            }
            li > div {
                display: table-cell;
                vertical-align: middle;
                .btn-group-justified {
                    border-spacing: initial;
                }
            }
        }
        // On medium screens, use horizontal layout but with label on its own
        // row
        @media (min-width: 768px) and (max-width: 992px),
            (max-width: 768px) and (orientation: landscape) {
            display: block;
            li {
                display: block;
                list-style: none;
                margin: 4px 0;
            }
            li > div {
                display: block;
            }
        }
        // On small screens, stack everything vertically
        @media (max-width: 768px) {
            display: block;
            li {
                display: block;
                list-style: none;
                margin: 4px 0;
            }
            li > div {
                display: block;
                /* See _forms.css for button group style */
            }
        }

        label {
            // Match size to buttons
            padding: 6px 30px 3px 0;
            border: solid transparent;
            margin: 0;
            border-width: 1px 0 3px 0;
            font-weight: normal;
            line-height: 1.42857143;
            position: relative;
            white-space: nowrap;

            &:before {
                @include fontawesome("\f0da");
                position: absolute;
                left: -12px;
            }
        }

        li {
            label {
                &:before {
                    visibility: hidden;
                    opacity: 0;
                }
            }

            .index, label:before {
                opacity: 0;
                visibility: hidden;
                @include transition(
                    opacity $anim-time ease,
                    visibility $anim-time step-end
                );
            }
            .index {
                color: #aaa;
            }
        }

        li.active {
            .btn:not([disabled]) .index, label:before {
                opacity: 1;
                visibility: visible;
                @include transition(
                    opacity $anim-time ease,
                    visibility $anim-time step-start
                );
            }
        }

        li.disabled {
            label {
                color: #888;
                pointer-events: none;
            }
        }
    }

    .comments-box {
        $default-height: 150px;

        border-top: 1px solid #cecece;
        position: relative;

        textarea {
            position: absolute;
            left: 0;
            top: 0;
            width: 100%;
            height: $default-height;
            border: none;
            background-color: rgba(white, 0.75);
            @include transition(
                background-color $anim-time ease
            );

            &.empty {
                background-color: rgba(white, 0);
            }
            &:focus {
                background-color: rgba(white, 1);
            }
        }
        label {
            pointer-events: none;
            text-align: center;
            font-size: $default-height / 1.5;
            font-weight: normal;
            line-height: $default-height;
            height: $default-height;
            margin: 0;
            padding: 0;
            color: #ccc;
            position: absolute;
            left: 0;
            right: 0;
            top: 0;
        }
    }
}

.text-hidden {
    visibility: hidden;
}

.modalprogress {
    padding-top: 30px;
    padding-bottom: 20px;
    text-align: center;

    > div > i + p, .clock-progress + p {
        margin-top: 10px;
    }
    /* Style clock to match fontawesome spinner */
    .clock-progress {
        @include transform(scale(70/(18)));
        width: 70px;
        height: 70px;
    }
    .clock-edge {
        stroke-width: 2.5px;
        stroke: #333;
    }
    .clock-fill {
        fill: #333;
    }
}

column-progress {
    $column-width: (3 / 14) * 1em;
    $column-spacing: (2 / 14) * 1em;

    display: inline-block;
    vertical-align: top;
    height: 1.42857143em;
    position: relative;
    transform: skewX(-10deg);
    /*
     * Fix for jagged edges
     * http://stackoverflow.com/a/6898097/320036
     */
    -webkit-backface-visibility: hidden;

    > span {
        height: 100%;
        display: inline-block;

        &:before {
            position: absolute;
            content: ' ';
            background-color: white;
            top: -3px;
            left: -4px;
            right: -5px;
            bottom: -4px;
            border-radius: 5px;
            display: block;
            pointer-events: all;
        }
    }

    > span > span {
        width: $column-width;
        height: 100%;
        display: inline-block;
        margin-left: $column-spacing;
        overflow: hidden;
        position: relative;

        > span:not([column-progress-column]) {
            display: block;
            position: absolute;
            left: 0;
            bottom: 0;
            top: 0;
            border-left: $column-width solid #eee;
        }
        > span[column-progress-column] {
            display: block;
            position: absolute;
            left: 0;
            bottom: 0;
            border-left: $column-width solid;
            border-color: $aq-bar1;
        }
        + span > [column-progress-column] {
            border-color: $aq-bar2;
        }
        + span + span > [column-progress-column] {
            border-color: $aq-bar3;
        }
    }

    [column-progress-column].complete:after {
        content: ' ';
        border: solid white;
        border-width: 0 0 2px 0;
        position: absolute;
        bottom: 2px;
        left: -$column-width;
        right: 0;
    }
}

.assessment-header {
<<<<<<< HEAD
    > span {
        margin: 0 1em;
    }
}

=======
    > div {
        display: inline-block;
        margin: 0 1em;

        > span {
            /* Pretend to be a button */
            display: inline-block;
            border: solid transparent;
            border-width: 1px 1px 3px 1px;
            padding: 6px 12px 3px;
            vertical-align: middle;
        }
    }
}

.atop {
    position: absolute;
    background-color: inherit;
    left: 0;
    right: 0;
    z-index: 1000;
    padding-bottom: 10px;
    box-shadow: 0 5px 5px -5px rgba(0, 0, 0, 0.2);
}

>>>>>>> d763568f
.bg-muted {
    background: #fafafa;
}

.stats {
    font-size: 120%;
    text-align: center;
    margin-bottom: 14px;

    column-progress {
        margin-right: 0.5em;
    }

    > span {
        margin: 0 1em;
        position: relative;
        display: inline-block;
    }
    .stats-bar1 {
        color: darken($aq-bar1, 10%);
    }
    .stats-bar2 {
        color: darken($aq-bar2, 10%);
    }
    .stats-bar3 {
        color: darken($aq-bar3, 10%);
    }
}
.stats:hover > span:before {
    content: attr(title);
    font-size: 10px;
    position: absolute;
    white-space: nowrap;
    bottom: -15px;
    text-align: center;
    left: -20px;
    right: -20px;
    display: block;
    color: #888;
}<|MERGE_RESOLUTION|>--- conflicted
+++ resolved
@@ -618,13 +618,6 @@
 }
 
 .assessment-header {
-<<<<<<< HEAD
-    > span {
-        margin: 0 1em;
-    }
-}
-
-=======
     > div {
         display: inline-block;
         margin: 0 1em;
@@ -650,7 +643,6 @@
     box-shadow: 0 5px 5px -5px rgba(0, 0, 0, 0.2);
 }
 
->>>>>>> d763568f
 .bg-muted {
     background: #fafafa;
 }
