'use strict';

angular.module('vpac.widgets', [])

/**
 * Draws a progress bar as a clock face (pie chart).
 */
.directive('clockProgress', [function() {
    var drawSemicircle = function(fraction) {
        var path = "M 0,-1";
        if (fraction <= 0)
            return path;

        // The arc might not look good if drawn more than 90 degrees at a time.
        path += " A";
        if (fraction > 0.26)
            path += " 1,1 0 0 1 1,0";
        if (fraction > 0.51)
            path += " 1,1 0 0 1 0,1";
        if (fraction > 0.76)
            path += " 1,1 0 0 1 -1,0";

        var angle = (Math.PI * 2) * fraction;
        var x = Math.sin(angle);
        var y = -Math.cos(angle);
        path += " 1,1 0 0 1 " + x + "," + y;

        if (fraction >= 1.0) {
            path += " 1,1 0 0 1 0,1";
        } else {
            path += " L";
            path += "0,0";
        }

        path += " z";

        return path;
    };

    return {
        restrict: 'E',
        templateUrl: 'images/clock.svg',
        templateNamespace: 'svg',
        replace: true,
        scope: {
            fraction: '='
        },
        link: function(scope, elem, attrs) {
            var update = function(fraction) {
                console.log('update', fraction);
                var path = drawSemicircle(fraction);
                var fillElem = elem.find(".clock-fill");
                fillElem.attr('d', path);
            };
            update(scope.fraction);
            scope.$watch('fraction', update);
            scope.$on('$destroy', function() {
                scope = null;
                elem = null;
                attrs = null;
            });
        }
    };
}])


.directive('columnProgress', [function() {
    return {
        restrict: 'E',
        scope: {
            items: '='
        },
        templateUrl: "bar-progress.html",
        controller: ['$scope', function($scope) {
            $scope.$watch('items', function(items) {
                if (!items) {
                    $scope.summary = '';
                    return;
                }
                var summary = [];
                for (var i = 0; i < items.length; i++) {
                    var item = items[i];
                    summary.push(item.name + ': ' + item.value);
                }
                $scope.summary = summary.join(', ');
            });
        }],
        link: function(scope, elem, attrs) {
            elem.on('click', function(event) {
                event.preventDefault();
                event.stopPropagation();
            });
            scope.$on('$destroy', function() {
                elem.off('click');
            });
        }
    };
}])


.directive('columnProgressColumn', [function() {
    return {
        restrict: 'A',
        link: function(scope, elem, attrs) {
            scope.$watch('item.fraction', function(fraction) {
                elem.css('height', '' + (fraction * 100) + '%');
                elem.toggleClass('complete', fraction > 0.999999);
            });
        }
    };
}])


.factory('Notifications', ['log', '$timeout', 'Arrays',
        function(log, $timeout, Arrays) {
    function Notifications() {
        this.messages = [];
    };
    Notifications.prototype.set = function(id, type, body, duration) {
        var i = Arrays.indexOf(this.messages, id, 'id', null);
        var message;
        if (i >= 0) {
            message = this.messages[i];
        } else {
            message = {};
            this.messages.splice(0, 0, message);
        }

        message.id = id;
        message.type = type;
        message.css = type == 'error' ? 'danger' : type;
        message.body = body;
        if (message.timeout)
            $timeout.cancel(message.timeout);

        if (type == 'error')
            log.error(body);
        else
            log.info(body);

        if (duration) {
            message.timeout = $timeout(function(that, id) {
                that.remove(id);
            }, duration, true, this, id);
        }
    };
    /**
     * Remove all messages that match the given ID or object.
     */
    Notifications.prototype.remove = function(id) {
        var i = Arrays.indexOf(this.messages, id, 'id', null);
        if (i >= 0) {
            this.messages.splice(i, 1);
        }
    };
    return new Notifications();
}])


.directive('messages', [function() {
    return {
        restrict: 'E',
        templateUrl: 'messages.html',
        replace: true,
        scope: {},
        controller: ['$scope', 'Notifications', function($scope, Notifications) {
            $scope.notifications = Notifications;
        }]
    };
}])


.directive('searchBox', [function() {
    return {
        restrict: 'E',
        templateUrl: 'searchbox.html',
        replace: true,
        scope: {
            model: '=',
            result: '='
        },
        transclude: true,
        controller: ['$scope', function($scope) {
            if (!$scope.model.pageSize)
                $scope.model.pageSize = 10;
            if (!$scope.model.page)
                $scope.model.page = 0;
            $scope.$watch('model', function(model, oldModel) {
                if (model.page === undefined)
                    model.page = 0;
                var tempModel = angular.copy(model);
                tempModel.page = oldModel.page;
                if (angular.equals(oldModel, tempModel))
                    return;
                $scope.model.page = 0;
            }, true);
        }]
    };
}])


/**
 * Manages state for a modal editing session.
 */
.factory('Editor', [
        '$parse', 'log', 'Notifications', '$q',
         function($parse, log, Notifications, $q) {

    function Editor(targetPath, scope, params, resource) {
        this.model = null;
        this.scope = scope;
        this.params = params;
        this.resource = resource;
        this.getter = $parse(targetPath);
        this.saving = false;
    };

    Editor.prototype.edit = function() {
        log.debug("Creating edit object");
        this.model = angular.copy(this.getter(this.scope));
    };

    Editor.prototype.cancel = function() {
        this.model = null;
        Notifications.remove('edit');
    };

    Editor.prototype.save = function() {
        this.scope.$broadcast('show-errors-check-validity');

        var that = this;
        var success = function(model, getResponseHeaders) {
            try {
                log.debug("Success");
                that.getter.assign(that.scope, model);
                that.model = null;
                that.scope.$emit('EditSaved', model);
                Notifications.set('edit', 'success', "Saved", 5000);
            } finally {
                that.saving = false;
                that = null;
            }
        };
        var failure = function(details) {
            try {
                that.scope.$emit('EditError');
                Notifications.set('edit', 'error',
                    "Could not save object: " + details.statusText);
            } finally {
                that.saving = false;
                that = null;
                return $q.reject(details);
            }
        };

        if (angular.isArray(this.model)) {
            log.info("Reordering list");
            this.resource.reorder(this.params, this.model, success, failure);
        } else if (!this.model.id) {
            log.info("Saving as new entry");
            this.model.$create(this.params, success, failure);
        } else {
            log.info("Saving over old entry");
            this.model.$save(this.params, success, failure);
        }
        this.saving = true;
        Notifications.set('edit', 'info', "Saving");
    };

    Editor.prototype.del = function() {
        var that = this;
        var success = function(model, getResponseHeaders) {
            try {
                log.debug("Success");
                that.model = null;
                that.scope.$emit('EditDeleted', model);
                Notifications.set('edit', 'success', "Deleted", 5000);
            } finally {
                that.saving = false;
                that = null;
            }
        };
        var failure = function(details) {
            try {
                that.scope.$emit('EditError');
                Notifications.set('edit', 'error',
                    "Could not delete object: " + details.statusText);
            } finally {
                that.saving = false;
                that = null;
                return $q.reject(details);
            }
        };

        log.info("Deleting");
        var model = this.getter(this.scope);
        model.$delete(this.params, success, failure);

        this.saving = true;
        Notifications.set('edit', 'info', "Deleting");
    };

    Editor.prototype.destroy = function() {
        this.cancel();
        this.scope = null;
        this.getter = null;
    };

    return function(targetPath, scope, params, resource) {
        log.debug('Creating editor');
        var editor = new Editor(targetPath, scope, params, resource);
        scope.$on('$destroy', function() {
            editor.destroy();
            editor = null;
        });
        return editor;
    };
}])


.directive('emptyAsNull', function() {
    return {
        restrict: 'A',
        require: 'ngModel',
        link: function (scope, elem, attrs, ctrl) {
            function emptyToNull(viewValue) {
                if (viewValue === '')
                    return null;
                return viewValue;
            };
            ctrl.$parsers.push(emptyToNull);
            ctrl.$modelValue = emptyToNull(ctrl.$viewValue);
        }
    };
})


.directive('anyHref', ['$location', function($location) {
    return {
        restrict: 'A',
        link: function(scope, elem, attrs) {
            elem.on('click.anyHref', function() {
                if (attrs.disabled)
                    return;
                scope.$apply(function() {
                    $location.url(attrs.anyHref);
                });
            });
            scope.$on('$destroy', function() {
                elem.off('.anyHref');
                scope = null;
            });
        }
    };
}])


.factory('layout', function() {
    return {
        expandHeader: false
    };
})


.directive('pageTitle', ['$document', '$injector', function($document, $injector) {
    var numTitles = 0;
    var defaultTitle = $document[0].title;
    return {
        restrict: 'EA',
        link: function(scope, elem, attrs) {
            if (numTitles > 0) {
                // Don't install if there is already a title active (for nested
                // pages)
                return;
            }

            var prefix = '', suffix = '';
            if ($injector.has('pageTitlePrefix'))
                prefix = $injector.get('pageTitlePrefix');
            if ($injector.has('pageTitleSuffix'))
                suffix = $injector.get('pageTitleSuffix');

            scope.$watch(
                function() {
                    return elem.text();
                },
                function(title) {
                    $document[0].title = prefix + title + suffix;
                }
            );
            numTitles++;

            scope.$on('$destroy', function() {
                numTitles--;
                $document[0].title = defaultTitle;
            });
        }
    };
}])


.directive('autoresize', [function() {
    return {
        restrict: 'AC',
        require: '?ngModel',
        link: function(scope, elem, attrs, ngModel) {
            var resize = function() {
                // Resize to something small first in case we should shrink -
                // otherwise scrollHeight will be wrong.
                elem.css('height', '10px');
                var height = elem[0].scrollHeight;
                height += elem.outerHeight() - elem.innerHeight();
                elem.css('height', '' + height + 'px');
            };

            elem.on('input change', resize);
            ngModel.$viewChangeListeners.push(resize);

            scope.$on('$destroy', function() {
                elem.off();
                elem = null;
            });
        }
    };
}])


<<<<<<< HEAD
.controller('WoofmarkTest', function($scope) {
    $scope.model = {
        contents: '### Foo\n\nbar\n\n#### Baz\n\nFred'
=======
/**
 * Takes its height from a child element. This allows CSS transitions to be used
 * for the natural height of the element.
 */
.directive('surrogateHeight', [function() {
    return {
        restrict: 'AC',
        controller: [function() {}],
        require: 'surrogateHeight',
        link: function(scope, elem, attrs, surrogateHeight) {
            surrogateHeight.update = function(height) {
                elem.height(height);
            };
            if (attrs.surrogateHeight != '')
                elem.height(Number(attrs.surrogateHeight));
        }
    };
}])


.directive('surrogateHeightTarget', [function() {
    return {
        restrict: 'AC',
        require: '^surrogateHeight',
        link: function(scope, elem, attrs, surrogateHeight) {
            scope.$watch(function() {
                return elem[0].scrollHeight;
            }, function(height) {
                surrogateHeight.update(height);
            });
        }
    };
}])


.directive('ngUncloak', ['$timeout', function($timeout) {
    return {
        restrict: 'A',
        link: function(scope, elem, attrs) {
            elem.toggleClass('ng-uncloak', true);
            elem.toggleClass('in', false);
            $timeout(function() {
                elem.toggleClass('ng-hide', true);
            }, 2000);
        }
    };
}])


.directive('ifNotEmpty', function() {
    return {
        restrict: 'AC',
        link: function(scope, elem, attrs) {
            scope.$watch(
                function isEmpty() {
                    return elem.html().trim() == '';
                },
                function toggle(empty) {
                    elem.toggleClass('ng-hide', empty);
                });
        }
>>>>>>> d763568f
    };
})


.directive('markdownEditor', [function() {
<<<<<<< HEAD
    return {
        restrict: 'E',
        scope: {
            model: '='
        },
        templateUrl: 'markdown_editor.html',
        controller: ['$scope', function($scope) {
            $scope.medium = { options: {
                "placeholder": "Enter a description",
                "buttons": [
                    "bold", "italic", "underline", "anchor",
                    "header1", "header2", "quote",
                    "orderedlist", "unorderedlist"]
            }};
        controller: ['$scope', 'bind', function($scope, bind) {
            $scope.model = {
                wysiwygMode: true,
                html: null,
                markdown: null
            };

            bind($scope, 'markdown', $scope, 'model.markdown', true);

            $scope.options = {
                placeholder: {text: ""},
                buttons: [
                    "bold", "italic", "anchor", "image",
                    "header1", "header2", "quote",
                    "orderedlist", "unorderedlist",
                    "removeFormat"],
                imageDragging: false
            };

            $scope.$watch('model.markdown', function(markdown) {
                if (markdown == null)
                    return;
                if ($scope.model.html == null || !$scope.model.wysiwygMode) {
                    console.log('Markdown changed; Updating HTML')
                    $scope.model.html = megamark(markdown);
                }
            });

            $scope.$watch('model.html', function(html) {
                if (html == null)
                    return;
                if ($scope.model.markdown == null || $scope.model.wysiwygMode) {
                    console.log('HTML changed; Updating Markdown')
                    $scope.model.markdown = domador(html);
                }
            });
        }],
        link: function(scope, element, attrs) {
            console.log('Linking markdown editor')
=======
    function postLink(scope, elem, attrs, ngModel) {
        scope.model = {
            mode: 'rendered',
            viewValue: null
        };

        scope.options = {
            placeholder: {text: ""},
            buttons: [
                "bold", "italic", "anchor", "image",
                "header1", "header2", "quote",
                "orderedlist", "unorderedlist",
                "removeFormat"],
            imageDragging: false
        };
        scope.$watch('placeholder', function(placeholder) {
            scope.options.placeholder.text = placeholder;
        });

        // View to model
        ngModel.$parsers.unshift(function (inputValue) {
            if (scope.model.mode == 'rendered')
                return domador(inputValue);
            else
                return inputValue;
        });

        // Model to view
        ngModel.$formatters.unshift(function (inputValue) {
            if (scope.model.mode == 'rendered')
                return megamark(inputValue);
            else
                return inputValue;
        });

        ngModel.$render = function render() {
            scope.model.viewValue = ngModel.$viewValue;
        };

        scope.$watch('model.viewValue', function(viewValue) {
            ngModel.$setViewValue(viewValue);
        });

        scope.cycleModes = function() {
            if (scope.model.mode == 'rendered')
                scope.model.mode = 'markdown';
            else
                scope.model.mode = 'rendered';
        };

        scope.$watch('model.mode', function(mode) {
            // Undocumented hack: change the model value to anything else; this
            // value is ignored but it runs the formatters.
            // http://stackoverflow.com/a/28924657/320036
            if (ngModel.$modelValue == 'bar')
                ngModel.$modelValue = 'foo';
            else
                ngModel.$modelValue = 'bar';
        });

        attrs.$observe('markdownEditorFocusOn', function(focusOn) {
            elem.find('> [medium-editor], > textarea')
                .attr('focus-on', focusOn);
        });
        attrs.$observe('markdownEditorBlurOn', function(blurOn) {
            elem.find('> [medium-editor], > textarea')
                .attr('blur-on', blurOn);
        });
    };

    return {
        restrict: 'E',
        scope: {
            placeholder: '='
        },
        templateUrl: 'markdown_editor.html',
        require: 'ngModel',
        compile: function compile(tElem, tAttrs) {
            tElem.find('> [medium-editor], > textarea')
                .attr('focus-on', tAttrs.markdownEditorFocusOn);
            tElem.find('> [medium-editor], > textarea')
                .attr('blur-on', tAttrs.markdownEditorBlurOn);

            return postLink;
>>>>>>> d763568f
        }
    };
}])


;<|MERGE_RESOLUTION|>--- conflicted
+++ resolved
@@ -425,11 +425,6 @@
 }])
 
 
-<<<<<<< HEAD
-.controller('WoofmarkTest', function($scope) {
-    $scope.model = {
-        contents: '### Foo\n\nbar\n\n#### Baz\n\nFred'
-=======
 /**
  * Takes its height from a child element. This allows CSS transitions to be used
  * for the natural height of the element.
@@ -491,67 +486,11 @@
                     elem.toggleClass('ng-hide', empty);
                 });
         }
->>>>>>> d763568f
     };
 })
 
 
 .directive('markdownEditor', [function() {
-<<<<<<< HEAD
-    return {
-        restrict: 'E',
-        scope: {
-            model: '='
-        },
-        templateUrl: 'markdown_editor.html',
-        controller: ['$scope', function($scope) {
-            $scope.medium = { options: {
-                "placeholder": "Enter a description",
-                "buttons": [
-                    "bold", "italic", "underline", "anchor",
-                    "header1", "header2", "quote",
-                    "orderedlist", "unorderedlist"]
-            }};
-        controller: ['$scope', 'bind', function($scope, bind) {
-            $scope.model = {
-                wysiwygMode: true,
-                html: null,
-                markdown: null
-            };
-
-            bind($scope, 'markdown', $scope, 'model.markdown', true);
-
-            $scope.options = {
-                placeholder: {text: ""},
-                buttons: [
-                    "bold", "italic", "anchor", "image",
-                    "header1", "header2", "quote",
-                    "orderedlist", "unorderedlist",
-                    "removeFormat"],
-                imageDragging: false
-            };
-
-            $scope.$watch('model.markdown', function(markdown) {
-                if (markdown == null)
-                    return;
-                if ($scope.model.html == null || !$scope.model.wysiwygMode) {
-                    console.log('Markdown changed; Updating HTML')
-                    $scope.model.html = megamark(markdown);
-                }
-            });
-
-            $scope.$watch('model.html', function(html) {
-                if (html == null)
-                    return;
-                if ($scope.model.markdown == null || $scope.model.wysiwygMode) {
-                    console.log('HTML changed; Updating Markdown')
-                    $scope.model.markdown = domador(html);
-                }
-            });
-        }],
-        link: function(scope, element, attrs) {
-            console.log('Linking markdown editor')
-=======
     function postLink(scope, elem, attrs, ngModel) {
         scope.model = {
             mode: 'rendered',
@@ -636,7 +575,6 @@
                 .attr('blur-on', tAttrs.markdownEditorBlurOn);
 
             return postLink;
->>>>>>> d763568f
         }
     };
 }])
