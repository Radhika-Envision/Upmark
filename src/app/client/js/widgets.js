'use strict';

angular.module('vpac.widgets', [])

/**
 * Draws a progress bar as a clock face (pie chart).
 */
.directive('clockProgress', [function() {
    var drawSemicircle = function(fraction) {
        var path = "M 0,-1";
        if (fraction <= 0)
            return path;

        // The arc might not look good if drawn more than 90 degrees at a time.
        path += " A";
        if (fraction > 0.26)
            path += " 1,1 0 0 1 1,0";
        if (fraction > 0.51)
            path += " 1,1 0 0 1 0,1";
        if (fraction > 0.76)
            path += " 1,1 0 0 1 -1,0";

        var angle = (Math.PI * 2) * fraction;
        var x = Math.sin(angle);
        var y = -Math.cos(angle);
        path += " 1,1 0 0 1 " + x + "," + y;

        if (fraction >= 1.0) {
            path += " 1,1 0 0 1 0,1";
        } else {
            path += " L";
            path += "0,0";
        }

        path += " z";

        return path;
    };

    return {
        restrict: 'E',
        templateUrl: 'images/clock.svg',
        templateNamespace: 'svg',
        replace: true,
        scope: {
            fraction: '='
        },
        link: function(scope, elem, attrs) {
            var update = function(fraction) {
                var path = drawSemicircle(fraction);
                var fillElem = elem.find(".clock-fill");
                fillElem.attr('d', path);
            };
            update(scope.fraction);
            scope.$watch('fraction', update);
            scope.$on('$destroy', function() {
                scope = null;
                elem = null;
                attrs = null;
            });
        }
    };
}])


.factory('Notifications', ['log', '$timeout', function(log, $timeout) {
    function Notifications() {
        this.messages = [];
    };
    Notifications.prototype.set = function(id, type, body, duration) {
        var newMessage = {
            id: id,
            type: type,
            css: type == 'error' ? 'danger' : type,
            body: body
        };
        this.remove(id);
        this.messages = [newMessage].concat(this.messages);
        if (type == 'error')
            log.error(body);
        else
            log.info(body);

        if (duration) {
            $timeout(function(that, message) {
                that.remove(message);
            }, duration, true, this, newMessage);
        }

        return newMessage;
    };
    /**
     * Remove all messages that match the given ID or object.
     */
    Notifications.prototype.remove = function(messageOrId) {
        var filterFn = null;
        if (angular.isString(messageOrId)) {
            filterFn = function(element) {
                return element.id != this;
            };
        } else {
            filterFn = function(element) {
                return element != this;
            };
        }
        return this.messages = this.messages.filter(filterFn, messageOrId);
    };
    return new Notifications();
}])


.directive('messages', [function() {
    return {
        restrict: 'E',
        templateUrl: 'messages.html',
        replace: true,
        scope: {},
        controller: ['$scope', 'Notifications', function($scope, Notifications) {
            $scope.notifications = Notifications;
        }]
    };
}])


.directive('searchBox', [function() {
    return {
        restrict: 'E',
        templateUrl: 'searchbox.html',
        replace: true,
        scope: {
            model: '=',
            result: '='
        },
        transclude: true,
        controller: ['$scope', function($scope) {
            if (!$scope.model.pageSize)
                $scope.model.pageSize = 10;
            if (!$scope.model.page)
                $scope.model.page = 0;
            $scope.$watch('model', function(model, oldModel) {
                if (model.page === undefined)
                    model.page = 0;
                var tempModel = angular.copy(model);
                tempModel.page = oldModel.page;
                if (angular.equals(oldModel, tempModel))
                    return;
                $scope.model.page = 0;
            }, true);
        }]
    };
}])


<<<<<<< HEAD
/**
 * Manages state for a modal editing session.
 */
.factory('Editor', [
        '$parse', 'log', '$filter', 'Notifications',
         function($parse, log, $filter, Notifications) {

    function Editor(dao, targetPath, scope) {
        this.dao = dao;
        this.model = null;
        this.scope = scope;
        this.getter = $parse(targetPath);
        this.saving = false;
    };

    Editor.prototype.edit = function() {
        log.debug("Creating edit object");
        this.model = angular.copy(this.getter(this.scope));
    };

    Editor.prototype.cancel = function() {
        this.model = null;
        Notifications.remove('edit');
    };

    Editor.prototype.save = function() {
        this.scope.$broadcast('show-errors-check-validity');

        var that = this;
        var success = function(model, getResponseHeaders) {
            try {
                log.debug("Success");
                that.getter.assign(that.scope, model);
                that.model = null;
                Notifications.remove('edit');
                Notifications.add('edit', 'success', "Saved", 5000);
            } finally {
                that.saving = false;
                that = null;
            }
        };
        var failure = function(details) {
            try {
                var errorText = "Could not save object: " + details.statusText;
                log.error(errorText);
                Notifications.add('edit', 'error', errorText);
            } finally {
                that.saving = false;
                that = null;
            }
        };

        if (!this.model.id) {
            log.info("Saving as new entry");
            this.model.$create(success, failure);
        } else {
            log.info("Saving over old entry");
            this.model.$save(success, failure);
        }
        this.saving = true;
    };

    Editor.prototype.destroy = function() {
        this.cancel();
        this.scope = null;
        this.getter = null;
        this.dao = null;
    };

    return function(dao, targetPath, scope) {
        log.debug('Creating editor');
        var editor = new Editor(dao, targetPath, scope);
        scope.$on('$destroy', function() {
            editor.destroy();
            editor = null;
        });
        return editor;
=======
.directive('anyHref', ['$location', function($location) {
    return {
        restrict: 'A',
        link: function(scope, elem, attrs) {
            elem.on('click.anyHref', function() {
                scope.$apply(function() {
                    $location.path(attrs.anyHref);
                });
            });
            scope.$on('$destroy', function() {
                elem.off('.anyHref');
            });
        }
    };
}])


.directive('pageTitle', ['$document', '$injector', function($document, $injector) {
    var numTitles = 0;
    var defaultTitle = $document[0].title;
    return {
        restrict: 'EA',
        link: function(scope, elem, attrs) {
            if (numTitles > 0) {
                // Don't install if there is already a title active (for nested
                // pages)
                return;
            }

            var prefix = '', suffix = '';
            if ($injector.has('pageTitlePrefix'))
                prefix = $injector.get('pageTitlePrefix');
            if ($injector.has('pageTitleSuffix'))
                suffix = $injector.get('pageTitleSuffix');

            scope.$watch(
                function() {
                    return elem.text();
                },
                function(title) {
                    $document[0].title = prefix + title + suffix;
                }
            );
            numTitles++;

            scope.$on('$destroy', function() {
                numTitles--;
                $document[0].title = defaultTitle;
            });
        }
>>>>>>> 370e9cbf
    };
}])

;<|MERGE_RESOLUTION|>--- conflicted
+++ resolved
@@ -151,16 +151,14 @@
 }])
 
 
-<<<<<<< HEAD
 /**
  * Manages state for a modal editing session.
  */
 .factory('Editor', [
-        '$parse', 'log', '$filter', 'Notifications',
-         function($parse, log, $filter, Notifications) {
-
-    function Editor(dao, targetPath, scope) {
-        this.dao = dao;
+        '$parse', 'log', '$filter', 'Notifications', '$q',
+         function($parse, log, $filter, Notifications, $q) {
+
+    function Editor(targetPath, scope) {
         this.model = null;
         this.scope = scope;
         this.getter = $parse(targetPath);
@@ -186,8 +184,8 @@
                 log.debug("Success");
                 that.getter.assign(that.scope, model);
                 that.model = null;
-                Notifications.remove('edit');
-                Notifications.add('edit', 'success', "Saved", 5000);
+                that.scope.$emit('EditSaved', model);
+                Notifications.set('edit', 'success', "Saved", 5000);
             } finally {
                 that.saving = false;
                 that = null;
@@ -195,12 +193,13 @@
         };
         var failure = function(details) {
             try {
-                var errorText = "Could not save object: " + details.statusText;
-                log.error(errorText);
-                Notifications.add('edit', 'error', errorText);
+                that.scope.$emit('EditError');
+                Notifications.set('edit', 'error',
+                    "Could not save object: " + details.statusText);
             } finally {
                 that.saving = false;
                 that = null;
+                return $q.reject(details);
             }
         };
 
@@ -212,24 +211,27 @@
             this.model.$save(success, failure);
         }
         this.saving = true;
+        Notifications.set('edit', 'info', "Saving");
     };
 
     Editor.prototype.destroy = function() {
         this.cancel();
         this.scope = null;
         this.getter = null;
-        this.dao = null;
-    };
-
-    return function(dao, targetPath, scope) {
+    };
+
+    return function(targetPath, scope) {
         log.debug('Creating editor');
-        var editor = new Editor(dao, targetPath, scope);
+        var editor = new Editor(targetPath, scope);
         scope.$on('$destroy', function() {
             editor.destroy();
             editor = null;
         });
         return editor;
-=======
+    };
+}])
+
+
 .directive('anyHref', ['$location', function($location) {
     return {
         restrict: 'A',
@@ -280,7 +282,6 @@
                 $document[0].title = defaultTitle;
             });
         }
->>>>>>> 370e9cbf
     };
 }])
 
